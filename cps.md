# Continuations og CPS

<<<<<<< HEAD
Programmering—for en verden full av merkelige og fantastiske idéer og konsepter.
I dag har jeg lyst til å skrive litt om noe jeg lærte om da jeg var på [Lambda Jam](http://lambdajam.com/)-konferansen i Chicago i sommer. Det skal handle om *continuations passing style*, CPS, en måte å skrive om programmer slik at de blir fryktelig vanskelige å lese, men får noen morsomme egenskaper. Dette blir teoretisk, for de fleste fullstendig unyttig for de aller fleste, og forhåpentlig ganske artig (i alle fall for noen spesielt interesserte).
=======
Programmeringspråk—for en verden full av merkelige og fantastiske idéer og konsepter.
I dag har jeg lyst til å skrive litt om noe jeg lærte om da jeg var på [Lambda Jam](http://lambdajam.com/)-konferansen i Chicago i sommer. 
Der var jeg blant annet på en [workshop om program transformations](http://lambdajam.com/sessions#amin) med William Byrd og Nada Amin.
Denne bloggposten omhandler noe av det aller mest grunnleggende vi gikk igjennom der.
Det skal handle om *continuation passing style* (CPS) en måte å skrive om programmer slik at de blir fryktelig vanskelige å lese, men får noen morsomme egenskaper. 
Dette blir teoretisk, for de aller fleste fullstendig unyttig, og forhåpentlig ganske artig (i alle fall for noen spesielt interesserte).
>>>>>>> be7f51ab

## Vi starter enkelt

Vi starter med et meget velkjent eksempel<sup>[1](#footnote-1)</sup> for alle som noensinne har lest om (funksjonelle) programmeringspråk på internett: Factorial!

```scheme
> (define (factorial n)
    (if (= n 0) 
        1
        (* n (factorial (- n 1)))))
> (factorial 5)
120
```

Dette er den naive implementasjonen av factorial. La oss ta en titt:

```scheme
> (trace factorial)
> (factorial 5)
|(factorial 5)
| (factorial 4)
| |(factorial 3)
| | (factorial 2)
| | |(factorial 1)
| | | (factorial 0)
| | | 1
| | |1
| | 2
| |6
| 24
|120
120
```

Kall-stacken vokser for hvert rekursive kall. Dette fungerer greit for små input, men sprenger raskt stacken hvis vi forsøker å regne factorial av store tall.

Ofte kan vi løse det ved å lage en ekvivalent implementasjon som er tail-rekursiv, gjerne ved hjelp av en hjelpe-funksjon. I tail-kall-optimaliserte språk vil dette løse problemet. Et eksempel på en slik implementasjon vises under.

```scheme
> (define (factorial-iter n acc)
    (if (= n 0)
        acc
        (factorial-iter (- n 1) (* n acc))))
> (define (factorial n)
    (factorial-iter n 1))
> (factorial 5)
120
```

Igjen, la oss se på hvordan kall-stacken vokser:

```scheme
> (trace factorial-iter)
> (trace factorial)
> (factorial 5)
|(factorial 5)
|(factorial-iter 5 1)
|(factorial-iter 4 5)
|(factorial-iter 3 20)
|(factorial-iter 2 60)
|(factorial-iter 1 120)
|(factorial-iter 0 120)
|120
120
```

Som vi ser, kall-stacken øker aldri! Selv ikke kallet til `factorial-iter`, som også er et tail-kall, har noen effekt. 

Denne omskrivingen fungerer bra. Dessverre kan det i mange tilfeller være svært vanskelig å komme opp med en ekvivalent tail-rekursiv algoritme for problemet en løser. Men fortvil ikke, det finnes en generell løsning for hvordan en kan oppnå dette. La oss først ta et par steg tilbake for å forstå et konsept vi vil få bruk for — *continuations*.


## Continuations

For å forstå continuations er det lurt å begynne enkelt. La oss starte med den kanskje enkleste funksjonen du vil se i dag: funksjonen som plusser én til sitt input.

```scheme
(define (inc n)
  (+ n 1))
```

Det er en implisitt egenskap ved denne funksjonen som vi er så vant til at du antagelig ikke engang tenker over det: stedet verdien `n + 1` returneres til. En av hovedidéene bak continuations er å gjøre denne egenskapen eksplisitt.

Vi kan gjøre dette ved å, i stedet for å *returnere*, la verdien *fortsette* ved å sende den videre som argument til en annen funksjon<sup>[2](#footnote-2)</sup> — en continuation — som vi tar inn som et ekstra parameter i funksjonen.

```scheme
(define (inc n k)
  (k (+ n 1)))
```

Funksjonen `k` retpresenterer "arbeidet som gjenstår etter at funksjonen er ferdig". (Valget av av bokstven "k" om variabelnavn her er ikke tilfeldig — det er en vanlig konvensjon for å representere continuation-argumenter.)

En måte å tenke på continuations er som [lambda-abstraksjoner over hull i koden](https://github.com/namin/lambdajam/blob/master/cps-work.scm). Ta for eksempel følgende utrykk: 

```scheme
(+ 1 (- 2 (+ 3 4)))
``` 

Vi ønsker å lage en continuation som representerer arbeidet som gjenstår etter at vi har regnet ut `(+ 3 4)`. Dette kan vi gjør ved å bytte `(+ 3 4)` med en variabel, for eksempel `HULL`, og pakke alt inn i en lambda-funksjon som tar inn denne variabelen.

```scheme
(lambda (HULL) 
  (+ 1 (- 2 HULL)))
```

Denne funksjonen representerer nå evalueringen som vil gjøres etter at 3 og 4 er lagt sammen.

## Continuation Passing Style

Denne idéen om å ta en *continuation* — stedet evalueringen skal fortsette — som et ekstra argument danner grunnlaget for en programmeringstil som kalles *Continuation Passing Style* eller CPS.

Programmering i CPS følger disse reglene:

1. Alle funksjonssignaturer får et ekstra parameter
1. Funksjoner returnerer ikke, men sender i stedet "returverdien" videre til som argument til dette ekstra parameteret.

**Eksempel: `add-double`**

La oss ta for oss et enkelt eksempel. Vi begynner med følgende funksjon, `add-double`, som simpelthen returnerer det dobbelte av summen av sine to argumenter.

```scheme
> (define (add-double x y)
    (* 2 (+ x y)))
> (add-double 2 3)
10
```

Denne funksjonen kan skrives om som følger, for å følge continuation passing style.

```scheme
(define (add-double& x y k)
  (+& x y (lambda (xy)
      (*& 2 xy k))))
```

Legg merke til at vi først legger sammen `x` and `y`, som er det innerste uttrykket i den normale `add-double`-funksjonen. Resultatet av dette sendes til en `lambda`-continuation, som i sin tur multipliserer veriden med 2, før den "returnerer" ved å sende det endelige resultatet til `k`, continuation som ble sendt inn til `add-double&`.

Vi ser også at vi ikke har kunnet bruke de vanlige versjonene av `+` and `*`, ettersom disse ikke er i CPS. I stedet har vi definert nye varianter som følger:

```scheme
(define (*& x y k)
  (k (* x y)))

(define (+& x y k)
  (k (+ x y)))
```

For å testen `add-double` sender vi en passende lambda-funksjon inn som continuation, slik at vi får fatt på resultatet. Her kommer identitetfunksjonen greit med.

```scheme
> (add-double& 2 3 (lambda (x) x))
10
```

**Fremgangsmåte**

La oss ta et annet eksempel, og se på stegene en må følge for å konvertere et program i "direct style" over til CPS.

Eksempelet vi tar for oss er Pythagoras formel for å regne ut hypothenus. Her er først vanlig kode, som ikke er CPS. Vi har 2 funksjoner: `square` for å regne ut `x * x`, og `hypo` som regner ut hypothenus gitt lengde av to katet.


```scheme
(define (square x) (* x x))

(define (hypo a b)
  (sqrt (+ (square a)
     (square b))))
```

I Scheme er denne formen for `define` syntaktisk sukker for følgende definisjon med lambda-uttrykk. Vi skriver om til dette, så det er tydeligere hva vi har å jobbe med.

```scheme
(define square
  (lambda (x)
    (* x x)))

(define hypo
  (lambda (a b)
    (sqrt (+ (square a)
       (square b)))))
```

La oss starte med å konvertere `square` til CPS og kalle denne `square/k`. For å gjøre dette benytter vi en regel.

> Alle lambda-uttrykk skal utvides med et ekstra argument, før en fortsetter å prosessere funksjonskroppen til lambdaen.
> 
>    `(lambda (x ...) ...) => (lambda (x ... k) ...^)`

Vi vet altså at løsningen må være noe á la følgende:

```scheme
(define square/k
  (lambda (x k)
    NOE))
```

Vi vet også alt at resultatet av funksjonen sendes videre til `k`, så løsningen må bli:

```scheme
(define square/k
  (lambda (x k)
    (k (* x x))))
```

Dette gikk foreløpig ganske greit! Vi gyver løs på `hypo/k`.

Igjen vet vi, basert på regelen over, at løsningen må ha form som følger.

```scheme
(define hypo/k
  (lambda (a b k)
    NOE))
```

Det neste vi må gjøre er å finne det første uttrykket som kan evalueres. I dette tilfellet kan det være enten `(square a)` eller `(square b)`, ettersom evaluerings-rekkefølgen til argumenter ikke er spesifisert i Scheme. Det er opp til oss å velge, og dermed avgjøre eksekveringsrekkefølgen. La oss bestemme at `(square a)` evalueres først.

Vi husker å benytte den CPS-ifiserte `square/k`, og må derfor sende inn en continuation som siste argument, der vi skal implementere resten av koden. Variabelen vi sender inn `a2` representerer resultatet av føste del, kvadratet av `a`.

```scheme
(define hypo/k
  (lambda (a b k)
    (square/k a (lambda (a2) 
      NOE))))
```

Vi vet nå at det neste vi må evaluere er `(square b)`, så vi gjentar og gjør det samme med denne som vi nettopp gjorde for `(square a)`.

```scheme
(define hypo/k
  (lambda (a b k)
    (square/k a (lambda (a2) 
      (square/k b (lambda (b2)
        NOE))))))
```

Begge argumentene til `+` er nå evaluert og vi kan derfor kalle denne. Vi bruker den CPS-ifiserte varianten `+&` som vi definerte tidligere.

```scheme
(define hypo/k
  (lambda (a b k)
    (square/k a (lambda (a2) 
      (square/k b (lambda (b2)
        (+& a2 b2 (lambda (a2-plus-b2)
              NOE))))))))
```

Alt som nå gjenstår er å ta kvadratroten for å få det endelige resultatet. Vi gjør dette, og sender samtidig verdien til `k`, `hypo/k` sin continuation.

```scheme
(define hypo/k
  (lambda (a b k)
    (square/k a (lambda (a2) 
      (square/k b (lambda (b2)
        (+& a2 b2 (lambda (a2-plus-b2)
              (k (sqrt a2-plus-b2))))))))))
```

Da er vi i mål! Og testing av funksjonene viser at alt fortsatt fungerer som før:

```scheme
> (hypo 3 4)
5
> (hypo/k 3 4 (lambda (x) x))
5
```

## Egenskaper

> TODO: Point out properties that CPS gives you (and properties of other transformations as well, as we cover them): all serious calls are tail calls, all arguments to calls are simple, fix order of evaluation.

Denne måten å programmere på gjøre en rekke ting eksplisitt, som vanligvis er implisitt i såkalt "direkte stil", den vanlige måten å programmere på. Et eksempel, nevnt over, er at det nå er eksplisitt hvor funksjonen "returnerer". Andre ting er rekkefølgen argumenter evalueres, som bestemmes av rekkefølgen på continuations, og [tail-calls](http://en.wikipedia.org/wiki/Tail_call), som nå består av å kalle en funksjon med den samme continuation en fikk inn, uendret.

Kode i CPS har også den egenskapen at koden "vrenges" inn-ut, ettersom det er de innerste uttrykkene som må evalueres først.


**Alt er tail-calls**

Som vi så innledningsvis var den andre implementasjonen av factorial langt bedre for høye inputverdier ettersom den benyttet tail-rekursive funksjonskall, og dermed unngikk å sprenge stacken.

Det interessante med kode skrevet i CPS er at, ettersom det aldri er noen implisitte continuations, er alle kall tail-kall! Dette betyr at det er mulig å mekanisk konvertere et hvert program til et annet som har samme oppførsel, men som er tail-rekursivt. Dette er en teknikk som brukes i mange kompilatorer.

<!-- https://en.wikipedia.org/wiki/Continuation-passing_style#CPS_and_tail_calls -->

## Vi vender tilbake til `factorial`

La oss ta en ny titt på det innldende eksempelet, og se hva vi kan få til med CPS. Vi starter med den opprinnelige funksjonen, definert med eksplisitt lambda, og legger til det ekstra argumentet `k`.

```scheme
(define factorial
  (lambda (n k)
    (if (= n 0) 
        1
        (* n (factorial (- n 1))))))
```

Vi tar denne gangen en litt mer pragmatisk tilnærming. Så langt har vi benyttet CPS-reglene på *alle* uttrykk i programmene. Dette er strengt tatt ikke nødvendig for *enkle uttrykk*, dvs uttrykk vi vet vil returnere umiddelbart.

Tidligere ville vi startet med å lage en continuation over `(= n 0)`, men siden vi vet at dette er et enkelt uttrykk lar vi det stå som det gjør.

Det er derimot slik at enkle uttrykk vi ikke vet hvorvidt vil bli evaluert — uttrykk vi risikerer å "returnere" — skal pakkes inn i et kall til `k` som tidligere. Vi gjør dette, og er ferdig med "then"-grenen av `if`-uttrykket:

```scheme
(define factorial
  (lambda (n k)
    (if (= n 0) 
        (k 1)
        (* n (factorial (- n 1))))))
```

Det neste uttrykket som kan utføres er `(- n 1)`. Også dette er et enkelt uttrykk, og vi lar det være som det er. Det rekursive kallet til `factorial` er derimot definitivt ikke et enkelt uttrykk. Vi bytter "else"-grenen ut med en continuation over dette kallet.

```scheme
(define factorial/k
  (lambda (n k)
    (if (= n 0)
        (k 1)
        (factorial/k (- n 1) (lambda (fac-n-minus-1)
                   (* n fac-n-minus-1))))))
```

Til sist må vi huske å kalle `k` i stedet for å returnere direkte:

```scheme
(define factorial/k
  (lambda (n k)
    (if (= n 0)
        (k 1)
        (factorial/k (- n 1) (lambda (fac-n-minus-1)
                   (k (* n fac-n-minus-1)))))))
```

Voilà, vi har CPSet factorial. For å sjekke at det fungerer tracer vi et kall, og ser på stacken.

```
> (trace factorial/k)
(factorial/k)
> (factorial/k 5 (lambda (x) x))
|(factorial/k 5 #<procedure>)
|(factorial/k 4 #<procedure>)
|(factorial/k 3 #<procedure>)
|(factorial/k 2 #<procedure>)
|(factorial/k 1 #<procedure>)
|(factorial/k 0 #<procedure>)
|120
120
```

Sannelig, vi har fått koden til å bruke tail-kall uten å endre på måten algoritmen fungerer!

Og for de som måtte lure, slik ville koden sett ut dersom vi ikke hadde vært pragmatiske og latt de enkle uttrykkene være i fred:

```scheme
(define factorial/k
  (lambda (n k)
    ((lambda (is-zero)
        (if is-zero 
            (k 1)
            ((lambda (n-minus-1) 
                (factorial/k n-minus-1 (lambda (fact-n-minus-1)
                                          (k (* n fact-n-minus-1))))) (- n 1)))) (= n 0))))
> (factorial/k 5 (lambda (x) x))
120
```

## Et siste eksempel

TODO: Fibonacci-eksempelet

<https://cgi.soic.indiana.edu/~c311/doku.php?id=cps-refresher>

## Oppsummering

Vi har sett at Continuation Passing Style er en måte å programmere på som gir den resulterende koden noen helt spesifikke, og ofte ettertraktede, egenskaper. Koden får en helt eksplisitt evalueringsrekkefølge, ettersom vi ikke returnerer til noen implisitte continuations er alle kall tail-calls, og alle argumenter er enkle uttrykk.

I noen eksempler så vi hvordan det å bruke CPS som en generell taktikk for tvinge tail-calls førte til at programmer eksekverte med konstant størrelse på kall-stacken. Det skal også bemerkes at CPS alene ikke vil hjelpe oss med dette i språk som ikke er optimalisert for tail-kall. I slike språk kan en bruke teknikker som [trampolining][wiki-trampolining] sammen med CPS for å oppnå tilsvarende resultater.

[wiki-trampolining]: https://en.wikipedia.org/wiki/Trampoline_(computers)#High_level_programming

Prosessen med å konvertere programmer krever også en hel del konsentrasjon, og det er lett å gjøre feil. Koden "vrenges" inn-ut, og kan lett bli tung å lese. Dette er ikke en teknikk som brukes manuelt av mange programmerere, men i langt større grad av kompilatorer og liknende. Det er likevel morsomt å vite at en har muligheten dersom behovet skulle oppstå, og det er en viktig transformasjon å kjenne hvis en har lyst til å lære om kompilering av høynivå språk.


**Fotnoter**

1. <a id="footnote-1"></a>Eksemplene i denne bloggposten er kun testet i [Petite Scheme](http://www.scheme.com/petitechezscheme.html), men bruker ikke noen spesielle features, og burde fungere i de fleste scheme-interpreters. Kanskje med unntak av `trace`.
2. <a id="footnote-2"></a>Merk at selv om (lambda-)funksjoner med ett argument er brukt for å representere continuations i disse eksemplene, så betyr ikke dette at lambdaer er den eneste mulige representasjonen. Continuation som konsept er ikke knyttet til noen enkelt representasjon.<|MERGE_RESOLUTION|>--- conflicted
+++ resolved
@@ -1,16 +1,11 @@
 # Continuations og CPS
 
-<<<<<<< HEAD
 Programmering—for en verden full av merkelige og fantastiske idéer og konsepter.
-I dag har jeg lyst til å skrive litt om noe jeg lærte om da jeg var på [Lambda Jam](http://lambdajam.com/)-konferansen i Chicago i sommer. Det skal handle om *continuations passing style*, CPS, en måte å skrive om programmer slik at de blir fryktelig vanskelige å lese, men får noen morsomme egenskaper. Dette blir teoretisk, for de fleste fullstendig unyttig for de aller fleste, og forhåpentlig ganske artig (i alle fall for noen spesielt interesserte).
-=======
-Programmeringspråk—for en verden full av merkelige og fantastiske idéer og konsepter.
 I dag har jeg lyst til å skrive litt om noe jeg lærte om da jeg var på [Lambda Jam](http://lambdajam.com/)-konferansen i Chicago i sommer. 
 Der var jeg blant annet på en [workshop om program transformations](http://lambdajam.com/sessions#amin) med William Byrd og Nada Amin.
 Denne bloggposten omhandler noe av det aller mest grunnleggende vi gikk igjennom der.
 Det skal handle om *continuation passing style* (CPS) en måte å skrive om programmer slik at de blir fryktelig vanskelige å lese, men får noen morsomme egenskaper. 
 Dette blir teoretisk, for de aller fleste fullstendig unyttig, og forhåpentlig ganske artig (i alle fall for noen spesielt interesserte).
->>>>>>> be7f51ab
 
 ## Vi starter enkelt
 
